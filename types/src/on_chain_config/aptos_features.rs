--- conflicted
+++ resolved
@@ -55,11 +55,8 @@
     RECONFIGURE_WITH_DKG = 45,
     ZK_ID_SIGNATURE = 46,
     OPEN_ID_SIGNATURE = 47,
-<<<<<<< HEAD
-    JWK_CONSENSUS = 48,
-=======
     REMOVE_DETAILED_ERROR_FROM_HASH = 48,
->>>>>>> 6a447c4f
+    JWK_CONSENSUS = 49,
 }
 
 /// Representation of features on chain as a bitset.
