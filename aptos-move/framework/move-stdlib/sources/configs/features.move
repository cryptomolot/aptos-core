/// Defines feature flags for Aptos. Those are used in Aptos specific implementations of features in
/// the Move stdlib, the Aptos stdlib, and the Aptos framework.
module std::features {
    use std::error;
    use std::signer;
    use std::vector;

    // ============================================================================================
    // Feature Flag Definitions

    // Each feature flag should come with documentation which justifies the need of the flag.
    // Introduction of a new feature flag requires approval of framework owners. Be frugal when
    // introducing new feature flags, as too many can make it hard to understand the code.
    //
    // Each feature flag should come with a specification of a lifetime:
    //
    // - a *transient* feature flag is only needed until a related code rollout has happened. This
    //   is typically associated with the introduction of new native Move functions, and is only used
    //   from Move code. The owner of this feature is obliged to remove it once this can be done.
    //
    // - an *permanent* feature flag is required to stay around forever. Typically, those flags guard
    //   behavior in native code, and the behavior with or without the feature need to be preserved
    //   for playback.
    //
    // Note that removing a feature flag still requires the function which tests for the feature
    // (like `code_dependency_check_enabled` below) to stay around for compatibility reasons, as it
    // is a public function. However, once the feature flag is disabled, those functions can constantly
    // return true.


    // --------------------------------------------------------------------------------------------
    // Code Publishing

    /// Whether validation of package dependencies is enabled, and the related native function is
    /// available. This is needed because of introduction of a new native function.
    /// Lifetime: transient
    const CODE_DEPENDENCY_CHECK: u64 = 1;
    public fun code_dependency_check_enabled(): bool acquires Features {
        is_enabled(CODE_DEPENDENCY_CHECK)
    }

    /// Whether during upgrade compatibility checking, friend functions should be treated similar like
    /// private functions.
    /// Lifetime: permanent
    const TREAT_FRIEND_AS_PRIVATE: u64 = 2;
    public fun treat_friend_as_private(): bool acquires Features {
        is_enabled(TREAT_FRIEND_AS_PRIVATE)
    }

    /// Whether the new SHA2-512, SHA3-512 and RIPEMD-160 hash function natives are enabled.
    /// This is needed because of the introduction of new native functions.
    /// Lifetime: transient
    const SHA_512_AND_RIPEMD_160_NATIVES: u64 = 3;

    public fun get_sha_512_and_ripemd_160_feature(): u64 { SHA_512_AND_RIPEMD_160_NATIVES }

    public fun sha_512_and_ripemd_160_enabled(): bool acquires Features {
        is_enabled(SHA_512_AND_RIPEMD_160_NATIVES)
    }

    /// Whether the new `aptos_stdlib::type_info::chain_id()` native for fetching the chain ID is enabled.
    /// This is needed because of the introduction of a new native function.
    /// Lifetime: transient
    const APTOS_STD_CHAIN_ID_NATIVES: u64 = 4;

    public fun get_aptos_stdlib_chain_id_feature(): u64 { APTOS_STD_CHAIN_ID_NATIVES }

    public fun aptos_stdlib_chain_id_enabled(): bool acquires Features {
        is_enabled(APTOS_STD_CHAIN_ID_NATIVES)
    }

<<<<<<< HEAD
    /// Whether the Bulletproofs zero-knowledge range proof module is enabled, and the related native function is
    /// available. This is needed because of the introduction of a new native function.
    /// Lifetime: transient
    const BULLETPROOFS_NATIVES: u64 = 5;

    public fun get_bulletproofs_feature(): u64 { BULLETPROOFS_NATIVES }

    public fun bulletproofs_enabled(): bool acquires Features {
        is_enabled(BULLETPROOFS_NATIVES)
    }

=======
    /// Whether to allow the use of binary format version v6.
    /// Lifetime: transient
    const VM_BINARY_FORMAT_V6: u64 = 5;

    public fun get_vm_binary_format_v6(): u64 { VM_BINARY_FORMAT_V6 }

    public fun allow_vm_binary_format_v6(): bool acquires Features {
        is_enabled(VM_BINARY_FORMAT_V6)
    }

    /// Whether gas fees are collected and distributed to the block proposers.
    /// Lifetime: transient
    const COLLECT_AND_DISTRIBUTE_GAS_FEES: u64 = 6;

    public fun get_collect_and_distribute_gas_fees_feature(): u64 { COLLECT_AND_DISTRIBUTE_GAS_FEES }

    public fun collect_and_distribute_gas_fees(): bool acquires Features {
        is_enabled(COLLECT_AND_DISTRIBUTE_GAS_FEES)
    }

    /// Whether the new `aptos_stdlib::multi_ed25519::public_key_validate_internal_v2()` native is enabled.
    /// This is needed because of the introduction of a new native function.
    /// Lifetime: transient
    const MULTI_ED25519_PK_VALIDATE_V2_NATIVES: u64 = 7;

    public fun multi_ed25519_pk_validate_v2_feature(): u64 { MULTI_ED25519_PK_VALIDATE_V2_NATIVES }

    public fun multi_ed25519_pk_validate_v2_enabled(): bool acquires Features {
        is_enabled(MULTI_ED25519_PK_VALIDATE_V2_NATIVES)
    }

    /// Whether the new BLAKE2B-256 hash function native is enabled.
    /// This is needed because of the introduction of new native function(s).
    /// Lifetime: transient
    const BLAKE2B_256_NATIVE: u64 = 8;

    public fun get_blake2b_256_feature(): u64 { BLAKE2B_256_NATIVE }

    public fun blake2b_256_enabled(): bool acquires Features {
        is_enabled(BLAKE2B_256_NATIVE)
    }

    /// Whether resource groups are enabled.
    /// This is needed because of new attributes for structs and a change in storage representation.
    const RESOURCE_GROUPS: u64 = 9;

    public fun get_resource_groups_feature(): u64 { RESOURCE_GROUPS }

    public fun resource_groups_enabled(): bool acquires Features {
        is_enabled(RESOURCE_GROUPS)
    }

    /// Whether multisig accounts (different from accounts with multi-ed25519 auth keys) are enabled.
    const MULTISIG_ACCOUNTS: u64 = 10;

    public fun get_multisig_accounts_feature(): u64 { MULTISIG_ACCOUNTS }

    public fun multisig_accounts_enabled(): bool acquires Features {
        is_enabled(MULTISIG_ACCOUNTS)
    }

    /// Whether delegation pools are enabled.
    /// Lifetime: transient
    const DELEGATION_POOLS: u64 = 11;

    public fun get_delegation_pools_feature(): u64 { DELEGATION_POOLS }

    public fun delegation_pools_enabled(): bool acquires Features {
        is_enabled(DELEGATION_POOLS)
    }

    /// Whether generic algebra basic operation support in `algebra.move` are enabled.
    ///
    /// Lifetime: transient
    const CRYPTOGRAPHY_ALGEBRA_NATIVES: u64 = 12;
    public fun get_cryptography_algebra_natives_feature(): u64 { CRYPTOGRAPHY_ALGEBRA_NATIVES }
    public fun cryptography_algebra_enabled(): bool acquires Features {
        is_enabled(CRYPTOGRAPHY_ALGEBRA_NATIVES)
    }

    /// Whether the generic algebra implementation for BLS12381 operations are enabled.
    ///
    /// Lifetime: transient
    const BLS12_381_STRUCTURES: u64 = 13;
    public fun get_bls12_381_strutures_feature(): u64 { BLS12_381_STRUCTURES }
    public fun bls12_381_structures_enabled(): bool acquires Features {
        is_enabled(BLS12_381_STRUCTURES)
    }

    /// Whether native_public_key_validate aborts when a public key of the wrong length is given
    /// Lifetime: ephemeral
    const ED25519_PUBKEY_VALIDATE_RETURN_FALSE_WRONG_LENGTH: u64 = 14;

    /// Whether struct constructors are enabled
    ///
    /// Lifetime: transient
    const STRUCT_CONSTRUCTORS: u64 = 15;

>>>>>>> 9d408822
    // ============================================================================================
    // Feature Flag Implementation

    /// The provided signer has not a framework address.
    const EFRAMEWORK_SIGNER_NEEDED: u64 = 1;

    /// The enabled features, represented by a bitset stored on chain.
    struct Features has key {
        features: vector<u8>,
    }

    /// Function to enable and disable features. Can only be called by a signer of @std.
    public fun change_feature_flags(framework: &signer, enable: vector<u64>, disable: vector<u64>)
    acquires Features {
        assert!(signer::address_of(framework) == @std, error::permission_denied(EFRAMEWORK_SIGNER_NEEDED));
        if (!exists<Features>(@std)) {
            move_to<Features>(framework, Features{features: vector[]})
        };
        let features = &mut borrow_global_mut<Features>(@std).features;
        let i = 0;
        let n = vector::length(&enable);
        while (i < n) {
            set(features, *vector::borrow(&enable, i), true);
            i = i + 1
        };
        let i = 0;
        let n = vector::length(&disable);
        while (i < n) {
            set(features, *vector::borrow(&disable, i), false);
            i = i + 1
        };
    }

    /// Check whether the feature is enabled.
    fun is_enabled(feature: u64): bool acquires Features {
        exists<Features>(@std) &&
        contains(&borrow_global<Features>(@std).features, feature)
    }

    /// Helper to include or exclude a feature flag.
    fun set(features: &mut vector<u8>, feature: u64, include: bool) {
        let byte_index = feature / 8;
        let bit_mask = 1 << ((feature % 8) as u8);
        while (vector::length(features) <= byte_index) {
            vector::push_back(features, 0)
        };
        let entry = vector::borrow_mut(features, byte_index);
        if (include)
            *entry = *entry | bit_mask
        else
            *entry = *entry & (0xff ^ bit_mask)
    }

    /// Helper to check whether a feature flag is enabled.
    fun contains(features: &vector<u8>, feature: u64): bool {
        let byte_index = feature / 8;
        let bit_mask = 1 << ((feature % 8) as u8);
        byte_index < vector::length(features) && (*vector::borrow(features, byte_index) & bit_mask) != 0
    }

    #[test]
    fun test_feature_sets() {
        let features = vector[];
        set(&mut features, 1, true);
        set(&mut features, 5, true);
        set(&mut features, 17, true);
        set(&mut features, 23, true);
        assert!(contains(&features, 1), 0);
        assert!(contains(&features, 5), 1);
        assert!(contains(&features, 17), 2);
        assert!(contains(&features, 23), 3);
        set(&mut features, 5, false);
        set(&mut features, 17, false);
        assert!(contains(&features, 1), 0);
        assert!(!contains(&features, 5), 1);
        assert!(!contains(&features, 17), 2);
        assert!(contains(&features, 23), 3);
    }

    #[test(fx = @std)]
    fun test_change_feature_txn(fx: signer) acquires Features {
        change_feature_flags(&fx, vector[1, 9, 23], vector[]);
        assert!(is_enabled(1), 1);
        assert!(is_enabled(9), 2);
        assert!(is_enabled(23), 3);
        change_feature_flags(&fx, vector[17], vector[9]);
        assert!(is_enabled(1), 1);
        assert!(!is_enabled(9), 2);
        assert!(is_enabled(17), 3);
        assert!(is_enabled(23), 4);
    }
}<|MERGE_RESOLUTION|>--- conflicted
+++ resolved
@@ -69,19 +69,6 @@
         is_enabled(APTOS_STD_CHAIN_ID_NATIVES)
     }
 
-<<<<<<< HEAD
-    /// Whether the Bulletproofs zero-knowledge range proof module is enabled, and the related native function is
-    /// available. This is needed because of the introduction of a new native function.
-    /// Lifetime: transient
-    const BULLETPROOFS_NATIVES: u64 = 5;
-
-    public fun get_bulletproofs_feature(): u64 { BULLETPROOFS_NATIVES }
-
-    public fun bulletproofs_enabled(): bool acquires Features {
-        is_enabled(BULLETPROOFS_NATIVES)
-    }
-
-=======
     /// Whether to allow the use of binary format version v6.
     /// Lifetime: transient
     const VM_BINARY_FORMAT_V6: u64 = 5;
@@ -180,7 +167,17 @@
     /// Lifetime: transient
     const STRUCT_CONSTRUCTORS: u64 = 15;
 
->>>>>>> 9d408822
+    /// Whether the Bulletproofs zero-knowledge range proof module is enabled, and the related native function is
+    /// available. This is needed because of the introduction of a new native function.
+    /// Lifetime: transient
+    const BULLETPROOFS_NATIVES: u64 = 16;
+
+    public fun get_bulletproofs_feature(): u64 { BULLETPROOFS_NATIVES }
+
+    public fun bulletproofs_enabled(): bool acquires Features {
+        is_enabled(BULLETPROOFS_NATIVES)
+    }
+
     // ============================================================================================
     // Feature Flag Implementation
 
