--- conflicted
+++ resolved
@@ -47,13 +47,11 @@
 impl<'a> NativeAggregatorContext<'a> {
     /// Creates a new instance of a native aggregator context. This must be
     /// passed into VM session.
-<<<<<<< HEAD
     pub fn new(
         txn_idx: TxnIndex,
         session_type: u8,
         txn_hash: [u8; 32],
         resolver: &'a dyn AggregatorResolver,
-        aggregator_enabled: bool,
     ) -> Self {
         let mut id_counter = ((txn_idx + 1) as u64) << 32;
         id_counter += (session_type as u64) << 29;
@@ -61,14 +59,6 @@
             txn_hash,
             resolver,
             aggregator_data: RefCell::new(AggregatorData::new(id_counter)),
-            aggregator_enabled,
-=======
-    pub fn new(txn_hash: [u8; 32], resolver: &'a dyn AggregatorResolver) -> Self {
-        Self {
-            txn_hash,
-            resolver,
-            aggregator_data: Default::default(),
->>>>>>> b067cab1
         }
     }
 
@@ -225,12 +215,8 @@
     #[test]
     fn test_into_change_set() {
         let resolver = get_test_resolver();
-<<<<<<< HEAD
-        let context = NativeAggregatorContext::new(30, 1, [0; 32], &resolver, true);
-=======
->>>>>>> b067cab1
-
-        let context = NativeAggregatorContext::new([0; 32], &resolver);
+
+        let context = NativeAggregatorContext::new(30, 1, [0; 32], &resolver);
 
         test_set_up(&context);
         let AggregatorChangeSet { changes } = context.into_change_set();
@@ -264,43 +250,4 @@
             AggregatorChange::Delete
         );
     }
-<<<<<<< HEAD
-
-    #[test]
-    fn test_into_change_set_aggregator_disabled() {
-        let resolver = get_test_resolver();
-        let context = NativeAggregatorContext::new(30, 1, [0; 32], &resolver, false);
-
-        test_set_up(&context, false);
-        let AggregatorChangeSet { changes } = context.into_change_set();
-
-        assert!(!changes.contains_key(&aggregator_id_for_test(100)));
-        assert_matches!(
-            changes.get(&aggregator_id_for_test(200)).unwrap(),
-            AggregatorChange::Write(0)
-        );
-        assert!(!changes.contains_key(&aggregator_id_for_test(300)));
-        assert_matches!(
-            changes.get(&aggregator_id_for_test(400)).unwrap(),
-            AggregatorChange::Write(0)
-        );
-        assert_matches!(
-            changes.get(&aggregator_id_for_test(500)).unwrap(),
-            AggregatorChange::Delete
-        );
-        assert_matches!(
-            changes.get(&aggregator_id_for_test(600)).unwrap(),
-            AggregatorChange::Write(200)
-        );
-        assert_matches!(
-            changes.get(&aggregator_id_for_test(700)).unwrap(),
-            AggregatorChange::Write(400)
-        );
-        assert_matches!(
-            changes.get(&aggregator_id_for_test(800)).unwrap(),
-            AggregatorChange::Delete
-        );
-    }
-=======
->>>>>>> b067cab1
 }