--- conflicted
+++ resolved
@@ -4,14 +4,7 @@
 use aptos_channels::{aptos_channel, message_queues::QueueStyle};
 use aptos_logger::{debug, error};
 use aptos_types::{
-<<<<<<< HEAD
-    dkg::{
-        DKGNode, DKGSessionState, DKGStartEvent, DKGTrait,
-        DKGTranscriptMetadata,
-    },
-=======
     dkg::{DKGNode, DKGSessionState, DKGStartEvent, DKGTrait},
->>>>>>> 0ac9df42
     epoch_state::EpochState,
     validator_txn::ValidatorTransaction,
 };
@@ -51,12 +44,6 @@
 pub struct DKGManager<DKG: DKGTrait> {
     dealer_sk: Arc<DKG::DealerPrivateKey>,
 
-<<<<<<< HEAD
-=======
-#[allow(dead_code)]
-pub struct DKGManager<DKG: DKGTrait> {
-    dealer_sk: Arc<DKG::DealerPrivateKey>,
->>>>>>> 0ac9df42
     my_addr: AccountAddress,
     my_index: usize,
     epoch_state: Arc<EpochState>,
@@ -74,7 +61,6 @@
     state: InnerState,
 }
 
-<<<<<<< HEAD
 impl InnerState {
     fn variant_name(&self) -> &str {
         match self {
@@ -95,9 +81,6 @@
     }
 }
 
-=======
-#[allow(clippy::never_loop)]
->>>>>>> 0ac9df42
 impl<DKG: DKGTrait> DKGManager<DKG> {
     pub fn new(
         dealer_sk: Arc<DKG::DealerPrivateKey>,
